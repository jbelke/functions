--- conflicted
+++ resolved
@@ -30,12 +30,10 @@
 	AppListeners    []ifaces.AppListener
 	SpecialHandlers []ifaces.SpecialHandler
 
-<<<<<<< HEAD
+	tasks chan runner.TaskRequest
+
 	mu        sync.Mutex
 	hotroutes map[string]*routecache.Cache
-=======
-	tasks chan runner.TaskRequest
->>>>>>> 9d06b6e6
 }
 
 func New(ds models.Datastore, mq models.MessageQueue, r *runner.Runner, tasks chan runner.TaskRequest) *Server {
@@ -44,12 +42,8 @@
 		Router:    gin.New(),
 		Datastore: ds,
 		MQ:        mq,
-<<<<<<< HEAD
-		Runner:    r,
 		hotroutes: make(map[string]*routecache.Cache),
-=======
 		tasks:     tasks,
->>>>>>> 9d06b6e6
 	}
 	return Api
 }
@@ -106,8 +100,6 @@
 		return s.MQ.Push(ctx, task)
 	}
 	s.handleRequest(c, enqueue)
-<<<<<<< HEAD
-
 }
 
 func (s *Server) loadcache(appname string) []*models.Route {
@@ -137,8 +129,6 @@
 	s.mu.Lock()
 	s.hotroutes[appname] = routecache.New()
 	s.mu.Unlock()
-=======
->>>>>>> 9d06b6e6
 }
 
 func (s *Server) handleTaskRequest(c *gin.Context) {
